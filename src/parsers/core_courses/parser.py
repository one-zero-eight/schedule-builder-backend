--- conflicted
+++ resolved
@@ -477,8 +477,6 @@
                                 students_number = int(group[1][1:-1])
                             else:
                                 students_number = 1
-<<<<<<< HEAD
-
                         for loc, on_, except_ in location:
                             course_lessons.append(
                                 LessonWithExcelCellsDTO(
@@ -487,6 +485,14 @@
                                     end_time=end_time,
                                     group_name=group_name,
                                     teacher=teacher,
+                                    teacher_email=next(
+                                        (
+                                            t.get("email", "")
+                                            for t in self.teachers
+                                            if t.get("name") == teacher
+                                        ),
+                                        "",
+                                    ),
                                     room=loc,
                                     lesson_name=subject_name,
                                     students_number=students_number,
@@ -494,27 +500,6 @@
                                     date_on=on_,
                                     date_except=except_,
                                 )
-=======
-                        course_lessons.append(
-                            LessonWithExcelCellsDTO(
-                                weekday=weekday,
-                                start_time=start_time,
-                                end_time=end_time,
-                                group_name=group_name,
-                                teacher=teacher,
-                                teacher_email=next(
-                                    (
-                                        t.get("email", "")
-                                        for t in self.teachers
-                                        if t.get("name") == teacher
-                                    ),
-                                    "",
-                                ),
-                                room=location,
-                                lesson_name=subject_name,
-                                students_number=students_number,
-                                excel_range=cell,
->>>>>>> 14735a75
                             )
 
                 merged_registry = defaultdict(
