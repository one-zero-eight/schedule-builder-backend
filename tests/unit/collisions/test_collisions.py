--- conflicted
+++ resolved
@@ -2,18 +2,15 @@
 
 import pytest
 
-<<<<<<< HEAD
 from src.domain.dtos.lesson import (
     LessonWithExcelCellsDTO,
 )
 from src.domain.interfaces.services.collisions_checker import (
     ICollisionsChecker,
 )
-=======
-from src.domain.dtos.lesson import LessonWithExcelCellsDTO
 from src.domain.dtos.lesson import LessonWithCollisionTypeDTO
-from src.application.use_cases.collisions import CollisionsChecker
->>>>>>> 3847c519
+from src.domain.interfaces.services.collisions_checker import ICollisionsChecker
+
 
 @pytest.mark.parametrize(
         "data, valid_answer",
@@ -114,12 +111,11 @@
 )
 @pytest.mark.asyncio
 async def test_room_collisions(
-    collisions_checker: CollisionsChecker,
+    collisions_checker: ICollisionsChecker,
     data: list[LessonWithExcelCellsDTO]
 ) -> None:
     pass
 
-<<<<<<< HEAD
 
 @pytest.mark.parametrize(
     "timeslots, expected",
@@ -207,8 +203,6 @@
         ),
     ],
 )
-=======
->>>>>>> 3847c519
 @pytest.mark.asyncio
 async def test_teacher_collisions(
     collisions_checker: ICollisionsChecker,
