--- conflicted
+++ resolved
@@ -4,30 +4,20 @@
 readme = "README.md"
 requires-python = ">=3.12"
 dependencies = [
-<<<<<<< HEAD
     "aiohttp>=3.12.13",
-=======
-    "aiohttp>=3.12.12",
->>>>>>> c93cd10c
     "asyncpg>=0.30.0",
     "authlib>=1.6.0",
     "colorlog>=6.9.0",
     "dishka>=1.6.0",
     "fastapi>=0.115.12",
-<<<<<<< HEAD
+    "numpy>=2.3.0",
+    "openpyxl>=3.1.5",
+    "pandas>=2.3.0",
     "fastapi-swagger>=0.2.19",
     "pydantic-settings>=2.9.1",
     "pydantic[email]>=2.11.5",
     "pytz>=2025.2",
     "pyyaml>=6.0.2",
-=======
-    "numpy>=2.3.0",
-    "openpyxl>=3.1.5",
-    "pandas>=2.3.0",
-    "pydantic-settings>=2.9.1",
-    "pydantic[email]>=2.11.5",
->>>>>>> c93cd10c
-    "requests>=2.32.4",
     "uvicorn>=0.34.2",
 ]
 
@@ -54,14 +44,4 @@
 multi_line_output = 3
 line_length = 79
 lines_after_imports = 2
-include_trailing_comma = true
-
-[tool.ruff]
-line-length = 120
-lint.ignore = [
-    # wildcard imports are fine
-    "F403",
-    "F405",
-    "PLR"
-]
-lint.extend-select = ["I", "UP", "PL"]+include_trailing_comma = true